--- conflicted
+++ resolved
@@ -85,7 +85,6 @@
       LOGGER.info("Creating LaneQC object for %d", self.lane.id)
       laneqc = LaneQC.objects.create(lane = self.lane)
 
-<<<<<<< HEAD
     # This checks that the specified program exists, and where it
     # yields some kind of meaningful version info will record that.
     LOGGER.info("Collecting information about \"%s\"", self.program_name)
@@ -114,18 +113,6 @@
     for (fname, checksum) in zip(self.output_files, self.output_md5s):
       LOGGER.info("Inserting %s", fname)
       # Note: this will fail if multiple types match.
-=======
-    params = { self.target_name : self.target }
-    qcobj  = self.data_process.objects.create(**params)
-    DataProvenance.objects.create(program      = self._dbprog,
-                                  parameters   = self.program_params,
-                                  rank_index   = 1,
-                                  data_process = qcobj)
-
-    for fname in self.output_files:
-
-      # Note: this will fail if multiple types match.                                                                                                            
->>>>>>> 69e0b057
       ftype = Filetype.objects.guess_type(fname)
 
       if os.path.isabs(fname):
