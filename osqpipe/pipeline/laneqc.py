--- conflicted
+++ resolved
@@ -31,18 +31,13 @@
   __slots__ = ('target', 'workdir', 'output_files', 'program_name', 'path',
                'program_params', '_dbprog', '_delete_workdir')
 
-<<<<<<< HEAD
-  def __init__(self, lane, program_name, path=None, program_params='',
-               workdir=None, move_files=True):
-=======
   data_process     = models.Model # for the benefit of pylint
   target_name      = None
   data_file        = models.Model # for the benefit of pylint
   file_target_name = None
   
   def __init__(self, target, program_name, path=None, program_params='',
-               workdir=None):
->>>>>>> 91c49286
+               workdir=None,  move_files=True):
 
     self.target         = target
     self.program_name   = program_name
