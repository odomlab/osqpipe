'''Classes and functions used to generate QC reports for data
associated with sequencing lanes.'''

import os
import re
import tarfile

from tempfile import mkdtemp
from shutil import rmtree, move, copy
from pkg_resources import Requirement, resource_filename

from django.db import transaction, models
from ..models import Program, LaneQC, QCfile, Filetype, Lanefile, DataProvenance, Datafile, DataProcess
from osqutil.progsum import ProgramSummary
from osqutil.utilities import checksum_file, call_subprocess, rezip_file, set_file_permissions, transfer_file
from osqutil.config import Config
from osqutil.setup_logs import configure_logging

CONFIG = Config()
LOGGER = configure_logging('laneqc')

class QCReport(object):
  '''
  Abstract superclass handling all QC reports. Note that this is
  implemented as a context manager, so you would typically use
  subclasses in the following way::

    with LaneFastQCReport(target=l, program_name='fastqc') as rep:
      rep.insert_into_repository()
  '''

  __slots__ = ('target', 'workdir', 'output_files', 'program_name', 'path',
<<<<<<< HEAD
               'program_params', '_dbprog', '_delete_workdir','output_md5s','move_files')
=======
               'program_params', '_dbprog', '_delete_workdir', 'move_files')
>>>>>>> 5357f8ba

  data_process     = DataProcess # for the benefit of pylint
  target_name      = None
  data_file        = Datafile    # for the benefit of pylint
  file_target_name = None
  
  def __init__(self, target, program_name, path=None, program_params='',
               workdir=None, move_files=True):

    self.target         = target
    self.program_name   = program_name
    self.program_params = program_params
    self.path           = path
    
    self.output_files   = []
    self.output_md5s    = []

    self.move_files = move_files
    
    self.workdir = workdir
    if workdir is not None:
      self._delete_workdir = False
    else:
      if self.move_files == False:
        raise StandardError("Not moving files from temporary directory to be deleted does not make sense!")        

    # This checks that the specified program exists, and where it
    # yields some kind of meaningful version info will record that.
    progdata = ProgramSummary(program_name, path=path)
    
    # This is a little vulnerable to correct version parsing by
    # progsum.
    try:
      self._dbprog = Program.objects.get(program = progdata.program,
                                         version = progdata.version,
                                         current = True)
    except Program.DoesNotExist, _err:
      raise StandardError(("Unable to find current %s program (version %s)"
                           + " record in the repository")
                          % (progdata.program, progdata.version))
      
  def __enter__(self):
    if self.workdir is None:
      self.workdir = mkdtemp(dir=CONFIG.tmpdir)
      LOGGER.debug("Working directory is %s", self.workdir)
      self._delete_workdir = True
    return self

  def generate(self):
    '''
    Generate report and insert output files into self.output_files. To
    be implemented in subclasses.
    '''
    raise NotImplementedError()

  @transaction.atomic
  def insert_into_repository(self, move_files=True):
    '''Insert self.output_files into the database.'''

    if len(self.output_files) == 0:
      self.generate()

    params = { self.target_name : self.target }
    qcobj  = self.data_process.objects.create(**params)
    DataProvenance.objects.create(program      = self._dbprog,
                                  parameters   = self.program_params,
                                  rank_index   = 1,
                                  data_process = qcobj)

    for i in range(len(self.output_files)):
      fname = self.output_files[i]
      if len(self.output_md5s) != len(self.output_files):
        checksum = None
      else:
        checksum = self.output_md5s[i]
        
      LOGGER.info("Inserting %s", fname)
      # Note: this will fail if multiple types match.
      ftype = Filetype.objects.guess_type(fname)

      if os.path.isabs(fname):
        fpath = fname
      else:
        fpath = os.path.join( self.workdir, fname )
        
      if checksum is None or checksum == '':
        checksum = checksum_file(fpath)

      fparms = { self.file_target_name : qcobj,
                 'filename'            : os.path.split(fname)[1],
                 'checksum'            : checksum,
                 'filetype'            : ftype }
      fobj = self.data_file(**fparms)

      fobj.save()

      if move_files:      
        # Zip up the file if necessary.
        if ftype.gzip and os.path.splitext(fname)[1] != CONFIG.gzsuffix:
          fpath = rezip_file(fpath)
        if self.move_files:
          dest    = fobj.repository_file_path
          # destdir = os.path.dirname(dest)
          # if not os.path.exists(destdir):
          #    os.makedirs(destdir)
          # move(fpath, dest)
          # set_file_permissions(CONFIG.group, dest)
          if os.path.isabs(dest):
            dest = os.path.split(dest)[0] + '/'
          transfer_file(fpath, "%s@%s:%s" % (CONFIG.user, CONFIG.datahost, dest)) # note that transfer_file sets destination file permissions as in CONF

  def __exit__(self, exctype, excvalue, traceback):
    if self._delete_workdir:
      try:
        LOGGER.debug("Deleting working directory %s", self.workdir)
        rmtree(self.workdir)
      except Exception, _err:
        LOGGER.warning("Unable to delete working directory %s", self.workdir)

class LaneQCReport(QCReport):
  '''
  Abstract class handling all lane-based QC Reports.
  '''
  data_process     = LaneQC
  target_name      = 'lane'
  data_file        = QCfile
  file_target_name = 'laneqc'

class LaneFastQCReport(LaneQCReport):
  '''
  Concrete LaneQCReport subclass implementing fastqc report
  generation. See the superclass for usage notes.
  '''
  def __init__(self, fastqs=None, program_name='fastqc', *args, **kwargs):
    '''
    The fastqs attribute is to allow callers to override Lane objects
    which have no fastq files attached; for example, when loading
    external data from public repositories such as GEO or
    ArrayExpress, we want to store the FastQC report but not the
    originial fastq files. In such cases the fastq files should be
    passed in alongside the Lane object.
    '''
    super(LaneFastQCReport, self).\
        __init__(program_name=program_name, *args, **kwargs)
    self.fastqs = fastqs

  def generate(self):

    if self.fastqs is not None:
      LOGGER.debug('Using the provided fastq files.')
      fns = self.fastqs
    else:
      LOGGER.debug('Using the fastq files stored in the repository.')
      lanefiles = Lanefile.objects.filter(lane=self.target,
                                          filetype__code='fq')
      assert(len(lanefiles) > 0)
      fns = [ x.repository_file_path for x in lanefiles ]

    self.run_fastqc(fns)
    self.postprocess_results(fns)

  def run_fastqc(self, fns, threads=2):

    """Executes fastqc report generation."""

    assert(len(fns) > 0)

    if len(fns) < threads:
      threads = len(fns)
    cmd = [ self.program_name,
            '-q',
            '-t', threads,
            '-o', self.workdir ]

    if len(self.program_params) > 0:
      cmd.extend( self.program_params.split() )

    cmd.extend(fns)

    cmd = [ str(x) for x in cmd ]
    LOGGER.info("Running FastQC command: %s", " ".join(cmd))
    call_subprocess(cmd, path=self.path)

  def postprocess_results(self, fns):

    '''Checks for output, add to self.output_files. Note that we want
    the compressed archive to be gzipped (*.tar.gz), not zipped. We
    also want the fastqc_report.txt file stored separately and
    uncompressed.'''

    for fpath in fns:

      fname = os.path.split(fpath)[1]
      fname = re.sub(r'\.gz$', '', fname)

      # FastQC strips '.fastq' but not '.fq', so we only remove the former here.
      fname = re.sub(r'\.fastq$', '', fname)

      base  =  "%s_fastqc" % fname
      bpath = os.path.join(self.workdir, base)

      if not os.path.exists(bpath):
        raise StandardError("Expected output directory not found: %s" % bpath)

      # Sort out the tar-gzipped archive.
      gzarch = "%s.tar" % bpath
      tar    = tarfile.open(gzarch, mode='w')

      # A little jimmying around so we only get the directory we want.
      pwd = os.getcwd()
      os.chdir(self.workdir)
      tar.add(base)
      os.chdir(pwd)

      tar.close()
      self.output_files.append(gzarch)
      self.output_md5s.append(checksum_file(gzarch))

      # The text file containing summary results. Useful for analyses.
      resfile = "%s.txt" % bpath
      copy(os.path.join(bpath, 'fastqc_data.txt'), resfile)
      self.output_files.append(resfile)
      self.output_md5s.append(checksum_file(resfile))
      
      # Generating a PDF for our end-users.
      html = os.path.join(bpath, 'fastqc_report.html')
      pdf  = "%s.pdf" % bpath

      # FIXME resource_filename is a little brittle, would
      # resource_string be better?
      cmd = [ 'wkhtmltopdf-amd64',
              '--user-style-sheet',
              resource_filename(Requirement.parse('osqpipe'),
                                'osqpipe/pipeline/fastqc_pdf_styles.css'),
              html, pdf ]
      call_subprocess(cmd, path=self.path)
      self.output_files.append(pdf)
      self.output_md5s.append(checksum_file(pdf))<|MERGE_RESOLUTION|>--- conflicted
+++ resolved
@@ -30,11 +30,7 @@
   '''
 
   __slots__ = ('target', 'workdir', 'output_files', 'program_name', 'path',
-<<<<<<< HEAD
                'program_params', '_dbprog', '_delete_workdir','output_md5s','move_files')
-=======
-               'program_params', '_dbprog', '_delete_workdir', 'move_files')
->>>>>>> 5357f8ba
 
   data_process     = DataProcess # for the benefit of pylint
   target_name      = None
