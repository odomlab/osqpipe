--- conflicted
+++ resolved
@@ -406,16 +406,9 @@
                                         finalbam,
                                         donefile=True,
                                         execute=False)
-    cmd += ' && rm %s %s' % (clusterout, clusterbai)
+    cmd += ' && rm %s %s' % (quote(clusterout), quote(clusterbai))
     sshjob = self.submitter.submit_command(cmd, depend_jobs=[ gatkjob ])
 
-<<<<<<< HEAD
-=======
-    # Cleanup job.
-    cmd = ('rm', quote(clusterout), quote(clusterbai))
-    self.submitter.submit_command(cmd, depend_jobs=[ sshjob ])
-
->>>>>>> acebe412
     return (finalbam, sshjob)
 
   def create_instance_config(self, inputbam, tmpdir, outdir,
