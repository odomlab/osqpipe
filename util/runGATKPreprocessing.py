#!/usr/bin/env python

'''
Script which bridges the gap between our standard sequencing pipeline
and the Bioinformatics Core GATK preprocessing pipeline.

The steps included in this script are:

1. Merge all the files from the specified libraries (which should all
come from the same HCC nodule).

2. Transfer the merged bam file to the cluster.

2. Run picard MarkDuplicates on the merged bam file.

3. Run picard BuildBamIndex on the output.

4. Start the GATK IndelRealigner-BaseRecalibrator pipeline as provided
by the Bioinformatics Core pipeline.

5. Submit cleanup jobs to transfer the output back to local host, and
delete working files on the cluster. The GATK log files are currently
retained in the working directory.
'''

from osqpipe.pipeline.gatk import GATKPreprocessor

from logging import INFO
from osqutil.setup_logs import configure_logging
LOGGER = configure_logging(level=INFO)

# New in Django 1.7 and above.
import django
django.setup()

if __name__ == '__main__':

  from argparse import ArgumentParser

  PARSER = ArgumentParser(description=\
               'Script to initiate the HCC GATK preprocessing pipeline.')
  
  PARSER.add_argument('-g', '--genome', dest='genome', type=str, required=False,
                      help='The alignment genome used to filter the input files.')

  PARSER.add_argument('-l', '--libtype', dest='libtype', type=str, required=False,
                      help='The library type (genome, exome) used to filter the input files.')

  GROUP = PARSER.add_mutually_exclusive_group(required=False)

  # I'd personally love to have this on GROUP, but it's not compatible
  # with nargs='*' and insists on nargs='?'. I personally think this
  # is a bug in argparse.
  PARSER.add_argument('libraries', metavar='<libcodes>', type=str, nargs='*',
                      help='The names of the libraries to merge and load'
                      + ' into the pipeline. All the files on the command'
                      + ' line should come from the same HCC nodule. Either this,'
                      + ' the --sample, '
                      + ' or the --merged-bam arguments must be supplied.')

  GROUP.add_argument('-s', '--sample', dest='sample', type=str,
                     help='The Sample ID to process; all libraries linked'
                     + ' to this sample (optionally filtered by genome and library type)'
                     + ' will be combined.')

  GROUP.add_argument('-m', '--merged-bam', dest='mergedbam', type=str,
                     help='The name of a merged bam file to use instead'
                     + ' of library codes or sample ID. The bam file *must* contain'
                     + ' read groups which reference libraries in the repository.')

  GROUP.add_argument('-f', '--free-bam', dest='freebam', type=str,
                     help='The name of a bam file to process. In this case the'
                     + ' bam file need not be registered in the repository; however'
                     + ' only limited functionality is supported.')

  PARSER.add_argument('--no-markduplicates', dest='runmd', action='store_false',
                      help='Do not use the MarkDuplicates section of the pipeline.')

  PARSER.add_argument('--no-gatkpipe', dest='rungatk', action='store_false',
                      help='Do not use the GATK preprocessing section of the pipeline.')

  PARSER.add_argument('--no-waiting', dest='waitoncluster', action='store_false',
                      help='Do not wait for the cluster to complete job before exiting.')

  ARGS = PARSER.parse_args()

  PROC = GATKPreprocessor(with_markduplicates = ARGS.runmd,
                          with_gatkpipe       = ARGS.rungatk)

  if ARGS.mergedbam is not None:
<<<<<<< HEAD
    PROC.gatk_preprocess_bam(ARGS.mergedbam)

  elif ARGS.freebam is not None:
    PROC.gatk_preprocess_free_bamfile(ARGS.freebam, genome=ARGS.genome,
                                      samplename=ARGS.sample, wait=ARGS.waitoncluster)

  elif ARGS.sample is not None:
    PROC.gatk_preprocess_sample(ARGS.sample, genome=ARGS.genome, libtype=ARGS.libtype)

=======
    PROC.gatk_preprocess_bam(ARGS.mergedbam,
                             wait=ARGS.waitoncluster)
  elif ARGS.sample is not None:
    PROC.gatk_preprocess_sample(ARGS.sample, genome=ARGS.genome,
                                libtype=ARGS.libtype, wait=ARGS.waitoncluster)
>>>>>>> ef2e36dc
  else:
    PROC.gatk_preprocess_libraries(ARGS.libraries, genome=ARGS.genome,
                                   wait=ARGS.waitoncluster)<|MERGE_RESOLUTION|>--- conflicted
+++ resolved
@@ -88,23 +88,17 @@
                           with_gatkpipe       = ARGS.rungatk)
 
   if ARGS.mergedbam is not None:
-<<<<<<< HEAD
-    PROC.gatk_preprocess_bam(ARGS.mergedbam)
+    PROC.gatk_preprocess_bam(ARGS.mergedbam,
+                             wait=ARGS.waitoncluster)
 
   elif ARGS.freebam is not None:
     PROC.gatk_preprocess_free_bamfile(ARGS.freebam, genome=ARGS.genome,
                                       samplename=ARGS.sample, wait=ARGS.waitoncluster)
 
   elif ARGS.sample is not None:
-    PROC.gatk_preprocess_sample(ARGS.sample, genome=ARGS.genome, libtype=ARGS.libtype)
-
-=======
-    PROC.gatk_preprocess_bam(ARGS.mergedbam,
-                             wait=ARGS.waitoncluster)
-  elif ARGS.sample is not None:
     PROC.gatk_preprocess_sample(ARGS.sample, genome=ARGS.genome,
                                 libtype=ARGS.libtype, wait=ARGS.waitoncluster)
->>>>>>> ef2e36dc
+
   else:
     PROC.gatk_preprocess_libraries(ARGS.libraries, genome=ARGS.genome,
                                    wait=ARGS.waitoncluster)