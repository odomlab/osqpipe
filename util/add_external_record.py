--- conflicted
+++ resolved
@@ -2,11 +2,6 @@
 #
 # $id$
 
-<<<<<<< HEAD
-import os
-import sys
-from ExternalRecordManager import ExternalRecordManager
-=======
 import sys
 
 from osqutil.setup_logs import configure_logging
@@ -18,7 +13,6 @@
 
 from osqpipe.models import Lane
 from osqpipe.pipeline.external_record import ExternalRecordManager
->>>>>>> 5357f8ba
 
 if __name__ == '__main__':
   
