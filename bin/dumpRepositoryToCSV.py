#!/usr/bin/env python

'''
Script to automatically dump a core set of library and lane annotation
out to CSV format for sharing with collaborators (via e.g. Dropbox).
'''

from osqpipe.models import Lane

from osqpipe.pipeline.setup_logs import configure_logging
from logging import INFO
LOGGER = configure_logging(level=INFO)

def helper_list_filetypes(lane):
  '''
  Return a string listing the available filetypes associated with the
  lane. This is somewhat stylised to only cover those file classes and
  types we think may be of interest.
  '''
  # I suppose we could implement these helpers within the model
  # classes themselves, but they're typically application-specific and
  # unlikely to be of general use.
  listing = []
  if any([ lf.filetype.code == 'fq'
           for lf in lane.lanefile_set.all() ]):
    listing += ['fastq']
  if any([ alf.filetype.code == 'bam'
           for aln in lane.alignment_set.all()
           for alf in aln.alnfile_set.all() ]):
    listing += ['bam']
  if any([ qcf.filetype.code == 'pdf'
           for lqc in lane.laneqc_set.all()
           for qcf in lqc.qcfile_set.all() ]):
    listing += ['fastqc']

  return _helper_listing_to_string(listing)

def helper_aln_genomes(lane):
  '''
  Return a string listing the available genomes (and versions) used
  for alignments to this lane.
  '''
  listing = [ "%s(%s)" % (aln.genome.code, aln.genome.version)
              for aln in lane.alignment_set.all() ]
  return _helper_listing_to_string(listing)

def helper_aln_programs(lane):
  '''
  Return a string listing the available programs (and versions) used
  for alignments to this lane.
  '''
  listing = []
  for aln in lane.alignment_set.all():
    listing += [ "%s(%s)" % (prov.program.program, prov.program.version)
                 for prov in aln.provenance.all().order_by('rank_index') ]
  return _helper_listing_to_string(listing)

def helper_public_accessions(lane):
  '''
  Simply returns a string listing the public accessions linked to this
  lane.
  '''
  listing = [ rec.accession for rec in lane.public_records ]
  return _helper_listing_to_string(listing)

def helper_max_mapped_percent(lane, attr='mapped_percent'):
  '''
  Return the maximum percent mapped reads for a given lane.
  '''
  percs = [ getattr(aln, attr) for aln in lane.alignment_set.all() ]
  if len(percs) == 0:
    return 'NA'
  else:
    return max(percs)

def _helper_listing_to_string(listing):
  '''
  Quickly convert a list to a string, handling empty listings
  appropriately.
  '''
  if len(listing) == 0:
    listing = ['NA']

  return ",".join(listing)

def _helper_optional_value(value, attr=None):
  if value is not None:
    if attr is not None:
      return getattr(value, attr)
    else:
      return value
  else:
    return 'NA'

class RepositoryDumper(object):
  '''
  Class which dumps a specific set of metadata from all libraries and
  lanes in the repository to an output file. The way in which we
  denormalise these various database tables is almost certainly
  specific to the intended application: allowing our collaborators to
  see roughly what data we have.
  '''
  __slots__ = ('mapping', 'separator')

  def __init__(self, separator="\t"):
    # This mapping controls the output; the list contains 2-element
    # tuples which are (header_string, lambda function to retrieve row
    # contents).
    self.mapping = [
      ('Library',                lambda x: x.library.code),
      ('Facility',               lambda x: x.facility.code),
      ('Lane Number',            lambda x: str(x.lanenum)),

<<<<<<< HEAD
      ('Sex',                    lambda x: str(_helper_optional_value(x.library.sex))),
      ('Tissue/Cell Line',       lambda x: x.library.tissue.name),
      ('Strain',                 lambda x: _helper_optional_value(x.library.strain, 'name')),
      ('Individual',             lambda x: _helper_optional_value(x.library.individual)),
=======
      ('Sex',                    lambda x: str(_helper_optional_value(x.library.sample.source.sex))),
      ('Tissue/Cell Line',       lambda x: x.library.sample.tissue.name),
      ('Strain',                 lambda x: _helper_optional_value(x.library.sample.source.strain, 'name')),
>>>>>>> 733cd506
      ('Library Type',           lambda x: x.library.libtype.name),
      ('Library ChIP Factor',    lambda x: _helper_optional_value(x.library.factor, 'name')),
      ('Library ChIP Antibody',  lambda x: str(_helper_optional_value(x.library.antibody))),

      ('Paired/Single Ended',    lambda x: 'PE' if x.paired else 'SE'),
      ('Flowcell ID',            lambda x: x.flowcell),
      ('Flowcell Lane',          lambda x: str(x.flowlane)),
      ('Run Date',               lambda x: str(x.rundate)),
      ('Read Length',            lambda x: str(x.readlength)),
      ('Total Reads Passed PF',  lambda x: str(x.total_passedpf)),

      # Consider spliting this into one filetype per column?
      ('Filetypes Available',    lambda x: helper_list_filetypes(x)),
      ('Alignment Genomes',      lambda x: helper_aln_genomes(x)),
      ('Alignment Programs',     lambda x: helper_aln_programs(x)),

      ('Max Percent Mapped',     lambda x: str(helper_max_mapped_percent(x))),
      ('Max Percent Uniquely Mapped', lambda x:\
         str(helper_max_mapped_percent(x, 'munique_percent'))),

      ('Marked As Failed',       lambda x: 'YES' if x.library.bad else 'no'),
      ('Comment',                lambda x: _helper_optional_value(x.library.comment)),
      ('Accessions',             lambda x: helper_public_accessions(x)),
      ]
    self.separator = separator

  def header_string(self):
    '''
    Returns a string to be used as file header, ready for writing to
    output file.
    '''
    return self.separator.join([ elem[0] for elem in self.mapping ])

  def laneobj_to_string(self, lane):
    '''
    Returns a string representing the passed lane object, ready for
    writing to output file.
    '''
    return self.separator.join([ elem[1](lane) for elem in self.mapping ])

  def dump_to_file(self, outfile):
    '''
    Dumps everything to the specified output file.
    '''
    with open(outfile, 'w') as outfh:
      outfh.write(self.header_string() + "\n")

      # This is broadly aping the approach in osqpipe.views to improve
      # performance and reduce overall load on the database. It's
      # maybe not perfect but it's a good place to start. Note that we
      # filter out virtual lanes (where passedpf=NULL).
      lanes = Lane.objects\
          .select_related('facility', 'library')\
          .prefetch_related('library__genome', 'library__tissue','library__libtype',
                            'library__strain','library__factor','library__antibody',
                            'lanefile_set', 'lanefile_set__filetype',
                            'laneqc_set', 'laneqc_set__qcfile_set',
                            'laneqc_set__qcfile_set__filetype',
                            'alignment_set', 'alignment_set__alnfile_set',
                            'alignment_set__alnfile_set__filetype',
                            'alignment_set__genome',
                            'alignment_set__provenance__program')\
                            .exclude(passedpf__isnull=True)\
                            .order_by('library__extra__code_text_prefix',
                                      'library__extra__code_numeric_suffix')
      for lane in lanes:
        lanestr = self.laneobj_to_string(lane)
        outfh.write(lanestr + "\n")

if __name__ == '__main__':

  from argparse import ArgumentParser

  PARSER = ArgumentParser(description='Dump library metadata to CSV output.')

  PARSER.add_argument('-o', '--output', dest='output', type=str, required=True,
                      help='The name of the output file.')

  ARGS = PARSER.parse_args()

  DUMPER = RepositoryDumper()

  DUMPER.dump_to_file(ARGS.output)<|MERGE_RESOLUTION|>--- conflicted
+++ resolved
@@ -111,16 +111,10 @@
       ('Facility',               lambda x: x.facility.code),
       ('Lane Number',            lambda x: str(x.lanenum)),
 
-<<<<<<< HEAD
-      ('Sex',                    lambda x: str(_helper_optional_value(x.library.sex))),
-      ('Tissue/Cell Line',       lambda x: x.library.tissue.name),
-      ('Strain',                 lambda x: _helper_optional_value(x.library.strain, 'name')),
-      ('Individual',             lambda x: _helper_optional_value(x.library.individual)),
-=======
       ('Sex',                    lambda x: str(_helper_optional_value(x.library.sample.source.sex))),
       ('Tissue/Cell Line',       lambda x: x.library.sample.tissue.name),
       ('Strain',                 lambda x: _helper_optional_value(x.library.sample.source.strain, 'name')),
->>>>>>> 733cd506
+      ('Individual',             lambda x: _helper_optional_value(x.library.sample.name)),
       ('Library Type',           lambda x: x.library.libtype.name),
       ('Library ChIP Factor',    lambda x: _helper_optional_value(x.library.factor, 'name')),
       ('Library ChIP Antibody',  lambda x: str(_helper_optional_value(x.library.antibody))),
